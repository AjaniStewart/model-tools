--- conflicted
+++ resolved
@@ -8,11 +8,6 @@
 
 
 class ModelCommitment(BrainModel):
-<<<<<<< HEAD
-    def __init__(self, identifier,
-                 activations_model, layers, behavioral_readout_layer=None,
-                 visual_degrees=10):
-=======
     """
     Standard process to convert a BaseModel (e.g. standard Machine Learning/Computer Vision model)
     into a BrainModel (e.g. commitments on layer-to-region, pixel-to-degrees, ...).
@@ -25,8 +20,9 @@
         'IT': LazyLoad(MajajITPublicBenchmark),
     }
 
-    def __init__(self, identifier, activations_model, layers, behavioral_readout_layer=None, region_benchmarks=None):
->>>>>>> 124e1ee6
+    def __init__(self, identifier,
+                 activations_model, layers, behavioral_readout_layer=None, region_benchmarks=None,
+                 visual_degrees=10):
         self.layers = layers
         self.region_benchmarks = {**self.standard_region_benchmarks, **(region_benchmarks or {})}
         layer_model = LayerMappedModel(identifier=identifier, activations_model=activations_model)
